--- conflicted
+++ resolved
@@ -26,7 +26,7 @@
     return os.path.exists(DB_PATH)
 
 def init_db():
-    """Create the events table if it does not exist."""
+    """Create the events table if it doesn't exist."""
     if not db_exists():
         print(f"Creating database: {DB_PATH}")
     conn = sqlite3.connect(DB_PATH)
@@ -62,7 +62,7 @@
     if event_id is None:
         raise RuntimeError("Failed to retrieve event ID after insertion")
     
-    print(f"💾 Event stored in the database for timestamp {timestamp} (type: {source_type}, ID: {event_id})")
+    print(f"💾 Event stored in database for timestamp {timestamp} (type: {source_type}, ID: {event_id})")
     
     # Automatically vectorize text content if available and requested
     if auto_vectorize and content and content.strip() and not vectorized:
@@ -121,41 +121,36 @@
     return events
 
 def search_similar_events(query_text: str, top_k: int = 5):
-<<<<<<< HEAD
-    """Recherche des événements similaires.
-
-    Étapes :
-    1. On lance d'abord une recherche sur la question originale.
-    2. On appelle un LLM local (via *llama-cpp*) pour générer d'autres requêtes.
-       Le modèle est invité à sortir **uniquement** des requêtes, une par ligne.
-    3. Chaque requête est vectorisée puis recherchée dans l'index FAISS.
-    4. On agrège les résultats en gardant la meilleure similarité pour chaque *event*.
-
-    Cela améliore le rappel par rapport à la simple question initiale.
+    """Search for similar events.
+
+    Steps:
+    1. First launch a search on the original question.
+    2. Call a local LLM (via *llama-cpp*) to generate other queries.
+       The model is prompted to output **only** queries, one per line.
+    3. Each query is vectorized then searched in the FAISS index.
+    4. We aggregate results keeping the best similarity for each *event*.
+
+    This improves recall compared to the simple initial question.
     """
 
-=======
-    """Search for similar events using vectorization."""
->>>>>>> 134ca3fc
     vector_handler = get_vector_handler()
     if not vector_handler:
-        print("⚠️ Vector handler not available - vector search not possible")
+        print("⚠️ Vector handler not available - vector search impossible")
         return []
 
-    # 1) Ensemble de requêtes : question de l'utilisateur + requêtes LLM (si dispo)
+    # 1) Set of queries: user question + LLM queries (if available)
     queries: list[str] = [query_text]
 
     try:
-<<<<<<< HEAD
         from llm.query_expander import expand_query
         extra_phrases = expand_query(query_text)
         if extra_phrases:
-            print(f"🧠 LLM a généré {len(extra_phrases)} requêtes supplémentaires pour la recherche")
+            print(f"🧠 LLM generated {len(extra_phrases)} additional queries for search")
             queries.extend(extra_phrases)
     except Exception as llm_err:
-        print(f"⚠️ Expansion de requête via LLM impossible : {llm_err}")
-
-    # 2) Lancer la recherche pour chaque requête et agréger
+        print(f"⚠️ Query expansion via LLM impossible: {llm_err}")
+
+    # 2) Launch search for each query and aggregate
     aggregated: dict[int, dict] = {}
 
     for q in queries:
@@ -163,32 +158,24 @@
             partial_results = vector_handler.search_similar(q, top_k)
             for res in partial_results:
                 eid = res['event_id']
-                # Garder la meilleure similarité (plus petite distance) par événement
+                # Keep the best similarity (smallest distance) per event
                 if eid not in aggregated or res['similarity_score'] < aggregated[eid]['similarity_score']:
                     aggregated[eid] = res
         except Exception as e:
-            print(f"⚠️ Erreur de recherche pour la requête '{q}': {e}")
-
-    # 3) Transformer en liste triée par similarité croissante
+            print(f"⚠️ Search error for query '{q}': {e}")
+
+    # 3) Transform to list sorted by increasing similarity
     results = sorted(aggregated.values(), key=lambda r: r['similarity_score'])
 
     if results:
-        print(f"🔍 Trouvé {len(results)} résultats (après agrégation) pour: '{query_text}'")
+        print(f"🔍 Found {len(results)} results (after aggregation) for: '{query_text}'")
     else:
-        print(f"❌ Aucun résultat trouvé pour: '{query_text}'")
+        print(f"❌ No results found for: '{query_text}'")
 
     return results[:top_k]
-=======
-        results = vector_handler.search_similar(query_text, top_k)
-        print(f"🔍 Found {len(results)} similar results for: '{query_text}'")
-        return results
-    except Exception as e:
-        print(f"❌ Error during vector search: {e}")
-        return []
->>>>>>> 134ca3fc
 
 def get_vector_stats():
-    """Retrieve statistics about stored vectors."""
+    """Retrieve statistics on stored vectors."""
     vector_handler = get_vector_handler()
     if not vector_handler:
         print("⚠️ Vector handler not available")
@@ -202,7 +189,7 @@
         return None
 
 def vectorize_existing_events(force_revectorize: bool = False):
-    """Vectorize existing events that have not yet been vectorized."""
+    """Vectorize existing events that haven't been vectorized yet."""
     vector_handler = get_vector_handler()
     if not vector_handler:
         print("⚠️ Vector handler not available")
@@ -234,4 +221,4 @@
         except Exception as e:
             print(f"❌ Error for event {event_id}: {e}")
     
-    print(f"🎉 Vectorization complete: {vectorized_count}/{len(events_to_vectorize)} events processed")
+    print(f"🎉 Vectorization completed: {vectorized_count}/{len(events_to_vectorize)} events processed")